--- conflicted
+++ resolved
@@ -692,15 +692,11 @@
     """ A DataBackend which stores in S3 compatible storages. The files are
     stored in a configurable bucket. """
 
-<<<<<<< HEAD
     WRITE_QUEUE_LENGTH = 20
 
     _SUPPORTS_PARTIAL_READS = False
     _SUPPORTS_PARTIAL_WRITES = False
-=======
-    WRITE_QUEUE_LENGTH = 10
     fatal_error = None
->>>>>>> f1122bd8
 
     def __init__(self,
             aws_access_key_id,
@@ -781,13 +777,9 @@
         return hashlib.md5(uuid.uuid1().bytes).hexdigest()
 
 
-<<<<<<< HEAD
     def save(self, data, _sync=False):
-=======
-    def save(self, data):
         if self.fatal_error:
             raise self.fatal_error
->>>>>>> f1122bd8
         uid = self._uid()
         self._queue.put((uid, data))
         if _sync:
